# Delerium - Zero-Knowledge Paste System
# Makefile delegates to unified CLI: ./delerium

.PHONY: help setup start stop restart logs dev clean test build-client deploy backup security monitor status version

# Default target
help:
	@./delerium help

# Core commands
setup:
	@./delerium setup

start:
	@./delerium start

stop:
	@./delerium stop

restart:
	@./delerium restart

logs:
	@./delerium logs

dev:
	@./delerium start --dev

test:
	@./delerium test --all

deploy:
	@./delerium deploy

backup:
	@./delerium backup

security:
	@./delerium security check

monitor:
	@./delerium monitor

status:
	@./delerium status

version:
	@./delerium version

# Build client only
build-client:
	@echo "📦 Building TypeScript client..."
	@cd client && npm run build

# Clean up
clean:
	@echo "🧹 Cleaning up..."
	@docker compose down -v
	@docker system prune -f
	@echo "✅ Cleanup complete"

# Multi-architecture builds (specialized)
build-multiarch:
	@echo "🏗️  Building multi-architecture Docker images..."
	@docker buildx version || (echo "❌ Docker Buildx not found" && exit 1)
	@docker buildx create --name delirium-builder --use 2>/dev/null || docker buildx use delirium-builder || docker buildx use default
	@cd server && docker buildx build \
		--platform linux/amd64,linux/arm64 \
<<<<<<< HEAD
		--tag delerium-paste-mono-server:latest \
		--load \
		.
	@echo "✅ Multi-architecture build complete!"
=======
		--tag delerium-paste-server:latest \
		--tag delerium-paste-server:multi-arch \
		--load \
		.
	@echo "✅ Multi-architecture build complete!"
	@echo "📦 Images tagged as:"
	@echo "   - delerium-paste-server:latest"
	@echo "   - delerium-paste-server:multi-arch"
>>>>>>> deaccead

push-multiarch:
	@echo "🚀 Building and pushing multi-architecture Docker images..."
	@if [ -z "$(REGISTRY)" ]; then \
		echo "❌ REGISTRY variable not set. Usage: make push-multiarch REGISTRY=ghcr.io/username TAG=v1.0.0"; \
		exit 1; \
	fi
	@TAG=$${TAG:-latest}; \
	docker buildx create --name delirium-builder --use 2>/dev/null || docker buildx use delirium-builder || docker buildx use default; \
	cd server && docker buildx build \
		--platform linux/amd64,linux/arm64 \
		--tag $(REGISTRY)/delerium-paste-server:$$TAG \
		--tag $(REGISTRY)/delerium-paste-server:latest \
		--push \
<<<<<<< HEAD
		.
	@echo "✅ Multi-architecture images pushed!"
=======
		.; \
	echo "✅ Multi-architecture images pushed successfully!"; \
	echo "📦 Images available at:"; \
	echo "   - $(REGISTRY)/delerium-paste-server:$$TAG"; \
	echo "   - $(REGISTRY)/delerium-paste-server:latest"; \
	echo "🔍 Inspect with: docker buildx imagetools inspect $(REGISTRY)/delerium-paste-server:$$TAG"

# Production deployment commands
deploy-prod:
	@echo "🚀 Deploying to production..."
	@chmod +x scripts/deploy-prod.sh
	./scripts/deploy-prod.sh

prod-status:
	@echo "📊 Checking production status..."
	@chmod +x scripts/prod-status.sh
	./scripts/prod-status.sh

prod-logs:
	@echo "📋 Viewing production logs..."
	@chmod +x scripts/prod-logs.sh
	./scripts/prod-logs.sh

prod-stop:
	@echo "🛑 Stopping production..."
	@chmod +x scripts/prod-stop.sh
	./scripts/prod-stop.sh
>>>>>>> deaccead
<|MERGE_RESOLUTION|>--- conflicted
+++ resolved
@@ -66,12 +66,6 @@
 	@docker buildx create --name delirium-builder --use 2>/dev/null || docker buildx use delirium-builder || docker buildx use default
 	@cd server && docker buildx build \
 		--platform linux/amd64,linux/arm64 \
-<<<<<<< HEAD
-		--tag delerium-paste-mono-server:latest \
-		--load \
-		.
-	@echo "✅ Multi-architecture build complete!"
-=======
 		--tag delerium-paste-server:latest \
 		--tag delerium-paste-server:multi-arch \
 		--load \
@@ -80,7 +74,6 @@
 	@echo "📦 Images tagged as:"
 	@echo "   - delerium-paste-server:latest"
 	@echo "   - delerium-paste-server:multi-arch"
->>>>>>> deaccead
 
 push-multiarch:
 	@echo "🚀 Building and pushing multi-architecture Docker images..."
@@ -95,35 +88,9 @@
 		--tag $(REGISTRY)/delerium-paste-server:$$TAG \
 		--tag $(REGISTRY)/delerium-paste-server:latest \
 		--push \
-<<<<<<< HEAD
-		.
-	@echo "✅ Multi-architecture images pushed!"
-=======
 		.; \
 	echo "✅ Multi-architecture images pushed successfully!"; \
 	echo "📦 Images available at:"; \
 	echo "   - $(REGISTRY)/delerium-paste-server:$$TAG"; \
 	echo "   - $(REGISTRY)/delerium-paste-server:latest"; \
-	echo "🔍 Inspect with: docker buildx imagetools inspect $(REGISTRY)/delerium-paste-server:$$TAG"
-
-# Production deployment commands
-deploy-prod:
-	@echo "🚀 Deploying to production..."
-	@chmod +x scripts/deploy-prod.sh
-	./scripts/deploy-prod.sh
-
-prod-status:
-	@echo "📊 Checking production status..."
-	@chmod +x scripts/prod-status.sh
-	./scripts/prod-status.sh
-
-prod-logs:
-	@echo "📋 Viewing production logs..."
-	@chmod +x scripts/prod-logs.sh
-	./scripts/prod-logs.sh
-
-prod-stop:
-	@echo "🛑 Stopping production..."
-	@chmod +x scripts/prod-stop.sh
-	./scripts/prod-stop.sh
->>>>>>> deaccead
+	echo "🔍 Inspect with: docker buildx imagetools inspect $(REGISTRY)/delerium-paste-server:$$TAG"