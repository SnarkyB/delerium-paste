--- conflicted
+++ resolved
@@ -5,11 +5,7 @@
 storage {
   dbPath = "jdbc:sqlite:/data/pastes.db"
   deletionTokenPepper = ${?DELETION_TOKEN_PEPPER}
-<<<<<<< HEAD
-  pow { enabled = true, difficulty = 20, ttlSeconds = 180 }
-=======
   pow { enabled = false, difficulty = 10, ttlSeconds = 180 }
->>>>>>> caf0f15e
   rateLimit { enabled = true, capacity = 30, refillPerMinute = 30 }
   paste { maxSizeBytes = 1048576, idLength = 10 }
 }